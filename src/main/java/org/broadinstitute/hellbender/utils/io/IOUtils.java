package org.broadinstitute.hellbender.utils.io;

import com.google.cloud.storage.contrib.nio.CloudStorageFileSystem;
import htsjdk.samtools.BAMIndex;
import htsjdk.samtools.BamFileIoUtils;
import htsjdk.samtools.cram.build.CramIO;
import htsjdk.samtools.util.BlockCompressedInputStream;
import htsjdk.samtools.util.IOUtil;
import htsjdk.tribble.Tribble;
import htsjdk.tribble.util.TabixUtils;
import org.apache.commons.io.FileUtils;
import org.apache.commons.io.FilenameUtils;
import org.apache.commons.lang3.StringUtils;
import org.apache.logging.log4j.LogManager;
import org.apache.logging.log4j.Logger;
import org.broadinstitute.hellbender.exceptions.GATKException;
import org.broadinstitute.hellbender.exceptions.UserException;
import org.broadinstitute.hellbender.tools.GetSampleName;
import org.broadinstitute.hellbender.utils.Utils;
import org.broadinstitute.hellbender.utils.gcs.BucketUtils;

import java.io.*;
import java.net.URI;
import java.net.URLDecoder;
import java.net.URLEncoder;
import java.nio.charset.StandardCharsets;
import java.nio.file.*;
import java.util.Arrays;
import java.util.HashMap;
import java.util.zip.GZIPInputStream;
import java.util.zip.GZIPOutputStream;
import java.util.zip.ZipException;

public final class IOUtils {
    private static final Logger logger = LogManager.getLogger(IOUtils.class);
    private static final File DEV_DIR = new File("/dev");

    // see https://support.hdfgroup.org/HDF5/doc/H5.format.html
    private static final byte hdf5HeaderSignature[] = { (byte) 0x89, 'H', 'D', 'F', '\r', '\n', (byte) 0x1A, '\n' };

    /**
     * Returns true if the file's extension is CRAM.
     */
    public static boolean isCramFile(final File inputFile) {
        return isCramFileName(inputFile.getName());
    }

    /**
     * Returns true if the file's extension is CRAM.
     */
    public static boolean isCramFile(final Path path) {
        return isCramFileName(path.getFileName().toString());
    }

    /**
     * Returns true if the file's extension is CRAM.
     */
    public static boolean isCramFileName(final String inputFileName) {
        return CramIO.CRAM_FILE_EXTENSION.equalsIgnoreCase("." + FilenameUtils.getExtension(inputFileName));
    }

    /**
     * Returns true if the file's extension is BAM.
     */
    public static boolean isBamFileName(final String inputFileName) {
        return BamFileIoUtils.BAM_FILE_EXTENSION.equalsIgnoreCase("." + FilenameUtils.getExtension(inputFileName));
    }

    /**
     * Given a Path, determine if it is an HDF5 file without requiring that we're on a platform that supports
     * HDF5 (let the caller decide if a return value of false is fatal).
     *
     * @param hdf5Candidate a Path representing the input to be inspected
     * @return true if the candidate Path is an HDF5 file, otherwise false
     */
    public static boolean isHDF5File(final Path hdf5Candidate) {
        try (final DataInputStream candidateStream = new DataInputStream(Files.newInputStream(hdf5Candidate))) {
            final byte candidateHeader[] = new byte[hdf5HeaderSignature.length];
            candidateStream.read(candidateHeader, 0, candidateHeader.length);
            return Arrays.equals(candidateHeader, hdf5HeaderSignature);
        } catch (IOException e) {
            throw new UserException.CouldNotReadInputFile(String.format("I/O error reading from input stream %s", hdf5Candidate), e);
        }
    }

    /**
     * Creates a temp directory with the given prefix.
     *
     * The directory and any contents will be automatically deleted at shutdown.
     *
     * This will not work if the temp dir is not representable as a File.
     *
     * @param prefix       Prefix for the directory name.
     * @return The created temporary directory.
     */
    public static File createTempDir(String prefix) {
        try {
            final File tmpDir = Files.createTempDirectory(prefix)
                    .normalize()
                    .toFile();
            deleteRecursivelyOnExit(tmpDir);

            return tmpDir;
        } catch (final IOException | SecurityException e) {
            throw new UserException.BadTempDir(e.getMessage(), e);
        }
    }

    /**
     * Writes content to a temp file and returns the path to the temporary file.
     *
     * @param content   to write.
     * @param prefix    Prefix for the temp file.
     * @param suffix    Suffix for the temp file.
     * @return the path to the temp file.
     */
    public static File writeTempFile(String content, String prefix, String suffix) {
        return writeTempFile(content, prefix, suffix, null);
    }

    /**
     * Writes content to a temp file and returns the path to the temporary file.
     *
     * @param content   to write.
     * @param prefix    Prefix for the temp file.
     * @param suffix    Suffix for the temp file.
     * @param directory Directory for the temp file.
     * @return the path to the temp file.
     */
    public static File writeTempFile(String content, String prefix, String suffix, File directory) {
        try {
            File tempFile = File.createTempFile(prefix, suffix, directory).toPath().normalize().toFile();
            FileUtils.writeStringToFile(tempFile, content, StandardCharsets.UTF_8);
            return tempFile;
        } catch (IOException e) {
            throw new UserException.BadTempDir(e.getMessage(), e);
        }
    }

    /**
     * Returns true if the file is a special file.
     * @param file File path to check.
     * @return true if the file is a special file.
     */
    public static boolean isSpecialFile(File file) {
        return file != null && (file.getAbsolutePath().startsWith("/dev/") || file.equals(DEV_DIR));
    }

    /**
     * Tries to delete a file. Emits a warning if the file
     * is not a special file and was unable to be deleted.
     *
     * @param file File to delete.
     * @return true if the file was deleted.
     */
    public static boolean tryDelete(File file) {
        if (isSpecialFile(file)) {
            logger.debug("Not trying to delete " + file);
            return false;
        }
        boolean deleted = FileUtils.deleteQuietly(file);
        if (deleted)
            logger.debug("Deleted " + file);
        else if (file.exists())
            logger.warn("Unable to delete " + file);
        return deleted;
    }

    /**
     * Writes an embedded resource to a temporary file. The temporary file is automatically scheduled for deletion
     * on exit.
     * @param resource Embedded resource.
     * @return the temporary file containing the contents of the resource, which is automatically scheduled for
     * deletion on exit.
     */
    public static File writeTempResource(final Resource resource) {
        final File tempFile = createTempFile(
                FilenameUtils.getBaseName(resource.getPath()) + ".",
                "." + FilenameUtils.getExtension(resource.getPath()));
        writeResource(resource, tempFile);
        return tempFile;
    }

    /**
     * Create a resource from a path and a relative class, and write it to a temporary file.
     * If the relative class is null then the system classloader will be used and the path must be absolute.
     * The temporary file is automatically scheduled for deletion on exit.
     * @param resourcePath Relative or absolute path to the class.
     * @param relativeClass Relative class to use as a class loader and for a relative package.
     * @return a temporary file containing the contents of the resource, which is automatically scheduled
     * for deletion on exit.
     */
    public static File writeTempResourceFromPath(final String resourcePath, final Class<?> relativeClass) {
        Utils.nonNull(resourcePath, "A resource path must be provided");
        final Resource resource = new Resource(resourcePath, relativeClass);
        return writeTempResource(resource);
    }

    /**
     * Writes the an embedded resource to a file.
     * File is not scheduled for deletion and must be cleaned up by the caller.
     * @param resource Embedded resource.
     * @param file File path to write.
     */
    public static void writeResource(Resource resource, File file) {
        String path = resource.getPath();
        InputStream inputStream = resource.getResourceContentsAsStream();
        OutputStream outputStream = null;
        try {
            outputStream = FileUtils.openOutputStream(file);
            org.apache.commons.io.IOUtils.copy(inputStream, outputStream);
        } catch (IOException e) {
            throw new GATKException(String.format("Unable to copy resource '%s' to '%s'", path, file), e);
        } finally {
            org.apache.commons.io.IOUtils.closeQuietly(inputStream);
            org.apache.commons.io.IOUtils.closeQuietly(outputStream);
        }
    }

    /**
     * Reads the entirety of the given file into a byte array. Uses a read buffer size of 4096 bytes.
     *
     * @param source File to read
     * @return The contents of the file as a byte array
     */
    public static byte[] readFileIntoByteArray ( File source ) {
        return readFileIntoByteArray(source, 4096);
    }

    /**
     * Reads the entirety of the given file into a byte array using the requested read buffer size.
     *
     * @param source File to read
     * @param readBufferSize Number of bytes to read in at one time
     * @return The contents of the file as a byte array
     */
    public static byte[] readFileIntoByteArray ( File source, int readBufferSize ) {
        if ( source == null ) {
            throw new GATKException("Source file was null");
        }

        byte[] fileContents;

        try {
            fileContents = readStreamIntoByteArray(new FileInputStream(source), readBufferSize);
        }
        catch ( FileNotFoundException e ) {
            throw new UserException.CouldNotReadInputFile(source, e);
        }

        if ( fileContents.length != source.length() ) {
            throw new UserException.CouldNotReadInputFile(String.format("Unable to completely read file %s: read only %d/%d bytes",
                    source.getAbsolutePath(), fileContents.length, source.length()));
        }

        return fileContents;
    }

    /**
     * Reads all data from the given stream into a byte array using the requested read buffer size.
     *
     * @param in Stream to read data from
     * @param readBufferSize Number of bytes to read in at one time
     * @return The contents of the stream as a byte array
     */
    public static byte[] readStreamIntoByteArray ( InputStream in, int readBufferSize ) {
        if ( in == null ) {
            throw new IllegalArgumentException("Input stream was null");
        }
        else if ( readBufferSize <= 0 ) {
            throw new IllegalArgumentException("Read buffer size must be > 0");
        }

        // Use a fixed-size buffer for each read, but a dynamically-growing buffer
        // to hold the accumulated contents of the file/stream:
        byte[] readBuffer = new byte[readBufferSize];
        ByteArrayOutputStream fileBuffer = new ByteArrayOutputStream(readBufferSize * 4);

        try {
            try {
                int currentBytesRead;

                while ( (currentBytesRead = in.read(readBuffer, 0, readBuffer.length)) >= 0 ) {
                    fileBuffer.write(readBuffer, 0, currentBytesRead);
                }
            }
            finally {
                in.close();
            }
        }
        catch ( IOException e ) {
            throw new UserException.CouldNotReadInputFile("I/O error reading from input stream", e);
        }

        return fileBuffer.toByteArray();
    }

    /**
     * Writes the given array of bytes to a file
     *
     * @param bytes Data to write
     * @param destination File to write the data to
     */
    public static void writeByteArrayToFile ( byte[] bytes, File destination ) {
        if ( destination == null ) {
            throw new GATKException("Destination file was null");
        }

        try {
            writeByteArrayToStream(bytes, new FileOutputStream(destination));
        }
        catch ( FileNotFoundException e ) {
            throw new UserException.CouldNotCreateOutputFile(destination, e);
        }
    }

    /**
     * Writes the given array of bytes to a stream
     *
     * @param bytes Data to write
     * @param out Stream to write the data to
     */
    public static void writeByteArrayToStream ( byte[] bytes, OutputStream out ) {
        if ( bytes == null || out == null ) {
            throw new GATKException("Data to write or output stream was null");
        }

        try {
            try {
                out.write(bytes);
            }
            finally {
                out.close();
            }
        }
        catch ( IOException e ) {
            throw new UserException.CouldNotCreateOutputFile("I/O error writing to output stream", e);
        }
    }

    /**
     * Un-gzips the input file to the output file.
     */
    public static void gunzip(File input, File output) {
        try {
            try (GZIPInputStream in = new GZIPInputStream(new FileInputStream(input));
                 OutputStream out = new FileOutputStream(output)) {

                byte[] buf = new byte[4096];
                int len;
                while ((len = in.read(buf)) > 0) {
                    out.write(buf, 0, len);
                }
            }
        } catch (IOException e){
            throw new GATKException("Exception while unzipping a file:" + input + " to:" + output, e);
        }
    }

    /**
     * Un-gzips the input file to a output file but only if the file's name ends with '.gz'.
     * In this case the new temp file is masked for deletion on exit and returned from this method.
     * Otherwise, that is if the argument is not a gzipped file, this method just returns the argument.
     */
    public static File gunzipToTempIfNeeded(File maybeGzipedFile) {
        if (! maybeGzipedFile.getPath().endsWith(".gz")) {
              return maybeGzipedFile;
        }
        final File result = IOUtils.createTempFile("unzippedFile", "tmp");
        gunzip(maybeGzipedFile, result);
        return result;
    }

    /**
     * Makes a reader for a file, unzipping if the file's name ends with '.gz'.
     */
    public static Reader makeReaderMaybeGzipped(File file) throws IOException {
        final InputStream in = new BufferedInputStream( new FileInputStream(file));
        return makeReaderMaybeGzipped(in, file.getPath().endsWith(".gz"));
    }

    /**
     * makes a reader for an inputStream wrapping it in an appropriate unzipper if necessary
     * @param zipped is this stream zipped
     */
    public static Reader makeReaderMaybeGzipped(InputStream in, boolean zipped) throws IOException {
        if (zipped) {
            return new InputStreamReader(makeZippedInputStream(in));
        } else {
            return new InputStreamReader(in);
        }
    }

    /**
     * creates an input stream from a zipped stream
     * @return tries to create a block gzipped input stream and if it's not block gzipped it produces to a gzipped stream instead
     * @throws ZipException if !in.markSupported()
     */
    public static InputStream makeZippedInputStream(InputStream in) throws IOException {
        Utils.nonNull(in);
        if (BlockCompressedInputStream.isValidFile(in)) {
                return new BlockCompressedInputStream(in);
        } else {
            return new GZIPInputStream(in);
        }
    }

    /**
     * Makes a print stream for a file, gzipping on the fly if the file's name ends with '.gz'.
     */
    public static PrintStream makePrintStreamMaybeGzipped(File file) throws IOException {
        if (file.getPath().endsWith(".gz")) {
            return new PrintStream(new GZIPOutputStream(new FileOutputStream(file)));
        } else {
            return new PrintStream(file);
        }
    }

    /**
     * Creates a temp file that will be deleted on exit
     *
     * This will also mark the corresponding Tribble/Tabix/BAM indices matching the temp file for deletion.
     * @param name Prefix of the file.
     * @param extension Extension to concat to the end of the file.
     * @return A file in the temporary directory starting with name, ending with extension, which will be deleted after the program exits.
     */
    public static File createTempFile(String name, String extension) {
        return createTempFileInDirectory(name, extension, null);
    }

    /**
     * Creates a temp file in a target directory that will be deleted on exit
     *
     * This will also mark the corresponding Tribble/Tabix/BAM indices matching the temp file for deletion.
     * @param name Prefix of the file.
     * @param extension Extension to concat to the end of the file name.
     * @param targetDir Directory in which to create the temp file. If null, the default temp directory is used.
     * @return A file in the temporary directory starting with name, ending with extension, which will be deleted after the program exits.
     */
    public static File createTempFileInDirectory(final String name, String extension, final File targetDir) {
        try {

            if ( !extension.startsWith(".") ) {
                extension = "." + extension;
            }

            final File file = File.createTempFile(name, extension, targetDir);
            file.deleteOnExit();

            // Mark corresponding indices for deletion on exit as well just in case an index is created for the temp file:
            new File(file.getAbsolutePath() + Tribble.STANDARD_INDEX_EXTENSION).deleteOnExit();
            new File(file.getAbsolutePath() + TabixUtils.STANDARD_INDEX_EXTENSION).deleteOnExit();
            new File(file.getAbsolutePath() + ".bai").deleteOnExit();
            new File(file.getAbsolutePath() + ".md5").deleteOnExit();
            new File(file.getAbsolutePath().replaceAll(extension + "$", ".bai")).deleteOnExit();

            return file;
        } catch (IOException ex) {
            throw new GATKException("Cannot create temp file: " + ex.getMessage(), ex);
        }
    }

    /**
     * Creates a temp path that will be deleted on exit.
     *
     * This will also mark the corresponding Tribble/Tabix/BAM indices matching the temp file for deletion.
     *
     * @param name Prefix of the file.
     * @param extension Extension to concat to the end of the file.
     *
     * @return A file in the temporary directory starting with name, ending with extension, which will be deleted after the program exits.
     */
    public static Path createTempPath(String name, String extension) {
        try {

            if ( !extension.startsWith(".") ) {
                extension = "." + extension;
            }

            final Path path = Files.createTempFile(getPath(System.getProperty("java.io.tmpdir")), name, extension);
            IOUtil.deleteOnExit(path);

            // Mark corresponding indices for deletion on exit as well just in case an index is created for the temp file:
            final String filename = path.getFileName().toString();
            IOUtil.deleteOnExit(path.resolveSibling(filename + Tribble.STANDARD_INDEX_EXTENSION));
            IOUtil.deleteOnExit(path.resolveSibling(filename + TabixUtils.STANDARD_INDEX_EXTENSION));
            IOUtil.deleteOnExit(path.resolveSibling(filename + BAMIndex.BAMIndexSuffix));
            IOUtil.deleteOnExit(path.resolveSibling(filename.replaceAll(extension + "$", ".bai")));
            IOUtil.deleteOnExit(path.resolveSibling(filename + ".md5"));

            return path;
        } catch (final IOException ex) {
            throw new GATKException("Cannot create temp file: " + ex.getMessage(), ex);
        }
    }

    /**
     * @param extension a file extension, may include 0 or more leading dots which will be replaced with a single dot
     * @return replace the final extension on a path with the given extension
     */
    public static String replaceExtension(String path, String extension){
        Utils.nonNull(path);
        Utils.nonNull(extension);
        final String extensionNoLeadingDot = StringUtils.stripStart(extension, ".");
        return FilenameUtils.removeExtension(path) + '.' + extensionNoLeadingDot;
    }

    public static File replaceExtension(File file, String extension){
        return new File(replaceExtension(file.getPath(), extension));
    }

    /**
     * Schedule a file or directory to be deleted on jvm exit.
     *
     * This will silently delete the directory as well as it's contents.
     * It improves upon {@link FileUtils#forceDeleteOnExit} by deleting directories and files that did not exist at call time.
     * @param dir to be deleted
     */
    public static void deleteRecursivelyOnExit(File dir){
        Runtime.getRuntime().addShutdownHook(new Thread() {

            @Override
            public void run() {
                FileUtils.deleteQuietly(dir);
            }
        });
    }

    /**
     * Converts the given URI to a {@link Path} object. If the filesystem cannot be found in the usual way, then attempt
     * to load the filesystem provider using the thread context classloader. This is needed when the filesystem
     * provider is loaded using a URL classloader (e.g. in spark-submit).
     *
     * Also makes an attempt to interpret the argument as a file name if it's not a URI.
     *
     * @param uriString the URI to convert.
     * @return the resulting {@code Path}
     * @throws UserException if an I/O error occurs when creating the file system
     */
    public static Path getPath(String uriString) {
        Utils.nonNull(uriString);
        URI uri;
        try {
            uri = URI.create(uriString);
        } catch (IllegalArgumentException x) {
            // not a valid URI. Caller probably just gave us a file name.
            return Paths.get(uriString);
        }
        try {
            // special case GCS, in case the filesystem provider wasn't installed properly but is available.
            if (CloudStorageFileSystem.URI_SCHEME.equals(uri.getScheme())) {
                return BucketUtils.getPathOnGcs(uriString);
            }
            return uri.getScheme() == null ? Paths.get(uriString) : Paths.get(uri);
        } catch (FileSystemNotFoundException e) {
            try {
                ClassLoader cl = Thread.currentThread().getContextClassLoader();
                if ( cl == null ) {
                    throw e;
                }
                return FileSystems.newFileSystem(uri, new HashMap<>(), cl).provider().getPath(uri);
            }
            catch (ProviderNotFoundException x) {
                // not a valid URI. Caller probably just gave us a file name or "chr1:1-2".
                return Paths.get(uriString);
            }
            catch ( IOException io ) {
                throw new UserException(uriString + " is not a supported path", io);
            }
        }
    }

    /**
<<<<<<< HEAD
     * Appends path to the given parent dir. Parent dir could be a URI or a File.
     * @param dir the folder to append the path to
     * @param path the path relative to dir.
     * @return the appended path as a String if path is relative, else path is returned.
     */
    public static String appendPathToDir(String dir, String path) {
        if (path.startsWith("/")) { // Already an absolute path
            return path;
        }
        if (BucketUtils.isRemoteStorageUrl(dir) || BucketUtils.isFileUrl(dir)) {
            Path dirPath = getPath(dir);
            return dirPath.resolve(path).toUri().toString();
        } else {
            return new File(dir, path).getPath();
        }
=======
     * Gets the absolute Path name with the URI marker, handling the special case of the default file system by removing
     * the file:// prefix.
     *
     * @param path path to get the absolute name.
     * @return a String with the absolute name, and the file:// protocol removed, if it was present.
     */
    public static String getAbsolutePathWithoutFileProtocol(final Path path) {
        return path.toAbsolutePath().toUri().toString().replaceFirst("^file://", "");
>>>>>>> 43750e92
    }

    /**
     * @param path Path to test
     * @throws org.broadinstitute.hellbender.exceptions.UserException.CouldNotReadInputFile if the file isn't readable
     *         and a regular file
     */
    public static void assertFileIsReadable(final Path path) {
        Utils.nonNull(path);

        try {
            if ( ! Files.exists(path) ) {
                throw new UserException.CouldNotReadInputFile(path, "It doesn't exist.");
            }
            if ( ! Files.isRegularFile(path) ) {
                throw new UserException.CouldNotReadInputFile(path, "It isn't a regular file");
            }
            if ( ! Files.isReadable(path) ) {
                throw new UserException.CouldNotReadInputFile(path, "It is not readable, check the file permissions");
            }
        } catch (com.google.cloud.storage.StorageException cloudBoom) {
            // probably a permissions problem, or perhaps a disabled account.
            // Looks like this for a disabled bucket error:
            //   A USER ERROR has occurred: Couldn't read file gs://foo/bar. Error was:
            //   403: The account for bucket "foo" has been disabled.
            // For no access, it looks like this:
            // (use `gcloud auth application-default revoke` to forget the default credentials)
            //   A USER ERROR has occurred: Couldn't read file gs://(...). Error was:
            //   401: Anonymous users does not have storage.objects.get access to object (...).
            // The user can see the underlying exception by passing
            // -DGATK_STACKTRACE_ON_USER_EXCEPTION=true
            throw new UserException.CouldNotReadInputFile(path, cloudBoom.getCode() + ": " + cloudBoom.getMessage(), cloudBoom);
        }
    }

    /**
     * Checks that one or more user provided files are in fact regular (i.e. not a directory or a special device) readable files.
     *
     * @param files the input files to test.
     * @throws IllegalArgumentException if any input file {@code file} is {@code null} or {@code files} is {@code null}.
     * @throws UserException if any {@code file} is not a regular file or it cannot be read.
     */
    public static void canReadFile( final File... files) {
        Utils.nonNull(files, "Unexpected null input.");
        for (final File file : files) {
            Utils.nonNull(file, "Unexpected null file reference.");
            if (!file.exists()) {
                throw new UserException.CouldNotReadInputFile(file, "The input file does not exist.");
            } else if (!file.isFile()) {
                throw new UserException.CouldNotReadInputFile(file.getAbsolutePath(), "The input file is not a regular file");
            } else if (!file.canRead()) {
                throw new UserException.CouldNotReadInputFile(file.getAbsolutePath(), "The input file cannot be read.  Check the permissions.");
            }
        }
    }

    /**
     * Creates a directory, in local FS, HDFS, or Google buckets to write individual files in.
     */
    public static void createDirectory(final String pathString) throws IOException {
        Utils.nonNull(pathString);

        Files.createDirectory(getPath(pathString));
    }

    public static final String urlEncode(final String string) {
        try {
            return URLEncoder.encode(string, GetSampleName.STANDARD_ENCODING);
        } catch (final UnsupportedEncodingException ex) {
            throw new UserException("Could not encode sample name", ex);
        }
    }

    public static final String urlDecode(final String string) {
        try {
            return URLDecoder.decode(string, GetSampleName.STANDARD_ENCODING);
        } catch (final UnsupportedEncodingException ex) {
            throw new UserException("Could not decode sample name", ex);
        }
    }
}<|MERGE_RESOLUTION|>--- conflicted
+++ resolved
@@ -571,7 +571,6 @@
     }
 
     /**
-<<<<<<< HEAD
      * Appends path to the given parent dir. Parent dir could be a URI or a File.
      * @param dir the folder to append the path to
      * @param path the path relative to dir.
@@ -587,7 +586,9 @@
         } else {
             return new File(dir, path).getPath();
         }
-=======
+    }
+
+    /**
      * Gets the absolute Path name with the URI marker, handling the special case of the default file system by removing
      * the file:// prefix.
      *
@@ -596,7 +597,6 @@
      */
     public static String getAbsolutePathWithoutFileProtocol(final Path path) {
         return path.toAbsolutePath().toUri().toString().replaceFirst("^file://", "");
->>>>>>> 43750e92
     }
 
     /**
